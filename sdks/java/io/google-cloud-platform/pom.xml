<?xml version="1.0" encoding="UTF-8"?>
<!--
    Licensed to the Apache Software Foundation (ASF) under one or more
    contributor license agreements.  See the NOTICE file distributed with
    this work for additional information regarding copyright ownership.
    The ASF licenses this file to You under the Apache License, Version 2.0
    (the "License"); you may not use this file except in compliance with
    the License.  You may obtain a copy of the License at

       http://www.apache.org/licenses/LICENSE-2.0

    Unless required by applicable law or agreed to in writing, software
    distributed under the License is distributed on an "AS IS" BASIS,
    WITHOUT WARRANTIES OR CONDITIONS OF ANY KIND, either express or implied.
    See the License for the specific language governing permissions and
    limitations under the License.
-->
<project xmlns="http://maven.apache.org/POM/4.0.0" xmlns:xsi="http://www.w3.org/2001/XMLSchema-instance" xsi:schemaLocation="http://maven.apache.org/POM/4.0.0 http://maven.apache.org/xsd/maven-4.0.0.xsd">

  <modelVersion>4.0.0</modelVersion>

  <parent>
    <groupId>org.apache.beam</groupId>
    <artifactId>beam-sdks-java-io-parent</artifactId>
    <version>2.1.0-SNAPSHOT</version>
    <relativePath>../pom.xml</relativePath>
  </parent>

  <artifactId>beam-sdks-java-io-google-cloud-platform</artifactId>
  <name>Apache Beam :: SDKs :: Java :: IO :: Google Cloud Platform</name>
  <description>IO library to read and write Google Cloud Platform systems from Beam.</description>
  <packaging>jar</packaging>

  <build>
    <pluginManagement>
      <plugins>
        <plugin>
          <groupId>org.apache.maven.plugins</groupId>
          <artifactId>maven-shade-plugin</artifactId>
          <executions>
            <execution>
              <id>bundle-and-repackage</id>
              <phase>none</phase>
            </execution>
          </executions>
        </plugin>
      </plugins>
    </pluginManagement>

    <plugins>
      <plugin>
        <groupId>org.apache.maven.plugins</groupId>
        <artifactId>maven-surefire-plugin</artifactId>
        <configuration>
          <systemPropertyVariables>
            <beamUseDummyRunner>false</beamUseDummyRunner>
          </systemPropertyVariables>
        </configuration>
      </plugin>
    </plugins>
  </build>

  <dependencies>
    <dependency>
      <groupId>org.apache.beam</groupId>
      <artifactId>beam-sdks-java-core</artifactId>
    </dependency>

    <dependency>
      <groupId>org.apache.beam</groupId>
      <artifactId>beam-sdks-java-extensions-google-cloud-platform-core</artifactId>
    </dependency>

    <dependency>
      <groupId>org.apache.beam</groupId>
      <artifactId>beam-sdks-java-extensions-protobuf</artifactId>
    </dependency>

    <dependency>
      <groupId>com.fasterxml.jackson.core</groupId>
      <artifactId>jackson-databind</artifactId>
    </dependency>

    <dependency>
      <groupId>io.grpc</groupId>
      <artifactId>grpc-core</artifactId>
    </dependency>

    <dependency>
<<<<<<< HEAD
=======
      <groupId>com.google.api.grpc</groupId>
      <artifactId>grpc-google-common-protos</artifactId>
    </dependency>

    <dependency>
>>>>>>> 539e229f
      <groupId>com.google.apis</groupId>
      <artifactId>google-api-services-bigquery</artifactId>
    </dependency>

    <dependency>
      <groupId>com.google.api</groupId>
      <artifactId>api-common</artifactId>
    </dependency>

    <dependency>
      <groupId>com.google.apis</groupId>
      <artifactId>google-api-services-pubsub</artifactId>
    </dependency>

    <dependency>
      <groupId>com.google.cloud</groupId>
      <artifactId>google-cloud-core</artifactId>
    </dependency>

    <dependency>
      <groupId>com.google.api.grpc</groupId>
      <artifactId>grpc-google-pubsub-v1</artifactId>
    </dependency>

    <dependency>
      <groupId>com.google.cloud.bigdataoss</groupId>
      <artifactId>util</artifactId>
    </dependency>

    <dependency>
      <groupId>com.google.cloud.datastore</groupId>
      <artifactId>datastore-v1-proto-client</artifactId>
    </dependency>

    <dependency>
      <groupId>com.google.cloud.datastore</groupId>
      <artifactId>datastore-v1-protos</artifactId>
    </dependency>

    <dependency>
      <groupId>io.grpc</groupId>
      <artifactId>grpc-auth</artifactId>
    </dependency>

    <dependency>
      <groupId>io.grpc</groupId>
      <artifactId>grpc-netty</artifactId>
    </dependency>

    <dependency>
      <groupId>io.netty</groupId>
      <artifactId>netty-handler</artifactId>
    </dependency>

    <dependency>
      <groupId>io.grpc</groupId>
      <artifactId>grpc-stub</artifactId>
    </dependency>

    <!-- grpc-all does not obey IWYU, so we need to exclude from compile
         scope and depend on it at runtime. -->
    <dependency>
      <groupId>io.grpc</groupId>
      <artifactId>grpc-all</artifactId>
      <scope>runtime</scope>
    </dependency>

    <dependency>
      <groupId>joda-time</groupId>
      <artifactId>joda-time</artifactId>
    </dependency>

    <dependency>
      <groupId>com.google.cloud</groupId>
<<<<<<< HEAD
=======
      <artifactId>google-cloud-core</artifactId>
    </dependency>

    <dependency>
      <groupId>com.google.cloud</groupId>
>>>>>>> 539e229f
      <artifactId>google-cloud-spanner</artifactId>
    </dependency>

    <dependency>
      <groupId>com.google.cloud.bigtable</groupId>
      <artifactId>bigtable-protos</artifactId>
    </dependency>

    <dependency>
      <groupId>com.google.cloud.bigtable</groupId>
      <artifactId>bigtable-client-core</artifactId>
    </dependency>

    <dependency>
      <groupId>com.google.api-client</groupId>
      <artifactId>google-api-client</artifactId>
    </dependency>

    <dependency>
      <groupId>com.google.http-client</groupId>
      <artifactId>google-http-client</artifactId>
    </dependency>

    <dependency>
      <groupId>com.google.http-client</groupId>
      <artifactId>google-http-client-jackson2</artifactId>
    </dependency>

    <dependency>
      <groupId>com.google.auth</groupId>
      <artifactId>google-auth-library-credentials</artifactId>
    </dependency>

    <dependency>
      <groupId>com.google.auth</groupId>
      <artifactId>google-auth-library-oauth2-http</artifactId>
    </dependency>

    <dependency>
      <groupId>org.slf4j</groupId>
      <artifactId>slf4j-api</artifactId>
    </dependency>

    <dependency>
      <groupId>com.google.guava</groupId>
      <artifactId>guava</artifactId>
    </dependency>

    <dependency>
      <groupId>com.google.protobuf</groupId>
      <artifactId>protobuf-java</artifactId>
    </dependency>

    <dependency>
      <groupId>com.google.code.findbugs</groupId>
      <artifactId>jsr305</artifactId>
    </dependency>

    <dependency>
      <groupId>io.netty</groupId>
      <artifactId>netty-tcnative-boringssl-static</artifactId>
      <scope>runtime</scope>
    </dependency>

    <dependency>
      <groupId>org.apache.avro</groupId>
      <artifactId>avro</artifactId>
    </dependency>

    <!-- Build dependencies -->
    <dependency>
      <groupId>com.google.auto.value</groupId>
      <artifactId>auto-value</artifactId>
      <scope>provided</scope>
    </dependency>

    <dependency>
      <groupId>com.google.auto.service</groupId>
      <artifactId>auto-service</artifactId>
      <optional>true</optional>
    </dependency>

    <dependency>
      <groupId>com.google.api.grpc</groupId>
      <artifactId>proto-google-cloud-spanner-admin-database-v1</artifactId>
    </dependency>

    <dependency>
      <groupId>com.google.api.grpc</groupId>
      <artifactId>proto-google-common-protos</artifactId>
    </dependency>

    <dependency>
      <groupId>org.apache.commons</groupId>
      <artifactId>commons-lang3</artifactId>
    </dependency>

    <!--  Test dependencies -->
    <dependency>
      <groupId>org.apache.beam</groupId>
      <artifactId>beam-sdks-java-core</artifactId>
      <classifier>tests</classifier>
      <scope>test</scope>
    </dependency>

    <dependency>
      <groupId>org.apache.beam</groupId>
      <artifactId>beam-sdks-java-extensions-google-cloud-platform-core</artifactId>
      <classifier>tests</classifier>
      <scope>test</scope>
    </dependency>

    <dependency>
      <groupId>org.apache.beam</groupId>
      <artifactId>beam-runners-direct-java</artifactId>
      <scope>test</scope>
    </dependency>

    <dependency>
      <groupId>org.hamcrest</groupId>
      <artifactId>hamcrest-all</artifactId>
      <scope>test</scope>
    </dependency>

    <dependency>
      <groupId>org.mockito</groupId>
      <artifactId>mockito-all</artifactId>
      <scope>test</scope>
    </dependency>

    <dependency>
      <groupId>junit</groupId>
      <artifactId>junit</artifactId>
      <scope>test</scope>
    </dependency>

    <dependency>
      <groupId>org.slf4j</groupId>
      <artifactId>slf4j-jdk14</artifactId>
      <scope>test</scope>
    </dependency>
  </dependencies>
</project><|MERGE_RESOLUTION|>--- conflicted
+++ resolved
@@ -87,14 +87,11 @@
     </dependency>
 
     <dependency>
-<<<<<<< HEAD
-=======
       <groupId>com.google.api.grpc</groupId>
       <artifactId>grpc-google-common-protos</artifactId>
     </dependency>
 
     <dependency>
->>>>>>> 539e229f
       <groupId>com.google.apis</groupId>
       <artifactId>google-api-services-bigquery</artifactId>
     </dependency>
@@ -110,73 +107,65 @@
     </dependency>
 
     <dependency>
+      <groupId>com.google.api.grpc</groupId>
+      <artifactId>grpc-google-pubsub-v1</artifactId>
+    </dependency>
+
+    <dependency>
+      <groupId>com.google.cloud.bigdataoss</groupId>
+      <artifactId>util</artifactId>
+    </dependency>
+
+    <dependency>
+      <groupId>com.google.cloud.datastore</groupId>
+      <artifactId>datastore-v1-proto-client</artifactId>
+    </dependency>
+
+    <dependency>
+      <groupId>com.google.cloud.datastore</groupId>
+      <artifactId>datastore-v1-protos</artifactId>
+    </dependency>
+
+    <dependency>
+      <groupId>io.grpc</groupId>
+      <artifactId>grpc-auth</artifactId>
+    </dependency>
+
+    <dependency>
+      <groupId>io.grpc</groupId>
+      <artifactId>grpc-netty</artifactId>
+    </dependency>
+
+    <dependency>
+      <groupId>io.netty</groupId>
+      <artifactId>netty-handler</artifactId>
+    </dependency>
+
+    <dependency>
+      <groupId>io.grpc</groupId>
+      <artifactId>grpc-stub</artifactId>
+    </dependency>
+
+    <!-- grpc-all does not obey IWYU, so we need to exclude from compile
+         scope and depend on it at runtime. -->
+    <dependency>
+      <groupId>io.grpc</groupId>
+      <artifactId>grpc-all</artifactId>
+      <scope>runtime</scope>
+    </dependency>
+
+    <dependency>
+      <groupId>joda-time</groupId>
+      <artifactId>joda-time</artifactId>
+    </dependency>
+
+    <dependency>
       <groupId>com.google.cloud</groupId>
       <artifactId>google-cloud-core</artifactId>
     </dependency>
 
     <dependency>
-      <groupId>com.google.api.grpc</groupId>
-      <artifactId>grpc-google-pubsub-v1</artifactId>
-    </dependency>
-
-    <dependency>
-      <groupId>com.google.cloud.bigdataoss</groupId>
-      <artifactId>util</artifactId>
-    </dependency>
-
-    <dependency>
-      <groupId>com.google.cloud.datastore</groupId>
-      <artifactId>datastore-v1-proto-client</artifactId>
-    </dependency>
-
-    <dependency>
-      <groupId>com.google.cloud.datastore</groupId>
-      <artifactId>datastore-v1-protos</artifactId>
-    </dependency>
-
-    <dependency>
-      <groupId>io.grpc</groupId>
-      <artifactId>grpc-auth</artifactId>
-    </dependency>
-
-    <dependency>
-      <groupId>io.grpc</groupId>
-      <artifactId>grpc-netty</artifactId>
-    </dependency>
-
-    <dependency>
-      <groupId>io.netty</groupId>
-      <artifactId>netty-handler</artifactId>
-    </dependency>
-
-    <dependency>
-      <groupId>io.grpc</groupId>
-      <artifactId>grpc-stub</artifactId>
-    </dependency>
-
-    <!-- grpc-all does not obey IWYU, so we need to exclude from compile
-         scope and depend on it at runtime. -->
-    <dependency>
-      <groupId>io.grpc</groupId>
-      <artifactId>grpc-all</artifactId>
-      <scope>runtime</scope>
-    </dependency>
-
-    <dependency>
-      <groupId>joda-time</groupId>
-      <artifactId>joda-time</artifactId>
-    </dependency>
-
-    <dependency>
       <groupId>com.google.cloud</groupId>
-<<<<<<< HEAD
-=======
-      <artifactId>google-cloud-core</artifactId>
-    </dependency>
-
-    <dependency>
-      <groupId>com.google.cloud</groupId>
->>>>>>> 539e229f
       <artifactId>google-cloud-spanner</artifactId>
     </dependency>
 
@@ -259,21 +248,6 @@
       <optional>true</optional>
     </dependency>
 
-    <dependency>
-      <groupId>com.google.api.grpc</groupId>
-      <artifactId>proto-google-cloud-spanner-admin-database-v1</artifactId>
-    </dependency>
-
-    <dependency>
-      <groupId>com.google.api.grpc</groupId>
-      <artifactId>proto-google-common-protos</artifactId>
-    </dependency>
-
-    <dependency>
-      <groupId>org.apache.commons</groupId>
-      <artifactId>commons-lang3</artifactId>
-    </dependency>
-
     <!--  Test dependencies -->
     <dependency>
       <groupId>org.apache.beam</groupId>
